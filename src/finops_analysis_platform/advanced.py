#!/usr/bin/env python3
"""Advanced FinOps Analytics Module.

This module provides sophisticated quantitative finance models for cloud cost
optimization, including portfolio theory, option pricing, and stochastic
modeling to support advanced CUD analysis.
"""
# pylint: disable=too-many-lines

<<<<<<< HEAD
import logging
import warnings
from dataclasses import dataclass
from enum import Enum
from typing import Any, Dict, List, Optional
=======
import warnings
from dataclasses import dataclass
from enum import Enum
from typing import Dict, List, Optional
>>>>>>> ab9f045a

import numpy as np
import numpy_financial as npf
import pandas as pd
from scipy import optimize, stats
from scipy.stats import norm
<<<<<<< HEAD
from statsmodels.tsa.holtwinters import ExponentialSmoothing

warnings.filterwarnings('ignore', category=RuntimeWarning)
logger = logging.getLogger(__name__)
=======
>>>>>>> ab9f045a


class RiskModel(Enum):
    """Enumeration for risk modeling approaches."""
    VAR = "Value at Risk"
    CVAR = "Conditional Value at Risk"
    MONTE_CARLO = "Monte Carlo Simulation"
    BLACK_SCHOLES = "Black-Scholes Option Pricing"


@dataclass
class FinancialMetrics:
    """A container for key financial metrics."""
    npv: float
    irr: float
    payback_period: float
    roi: float
    break_even_point: float
    risk_adjusted_return: float


class AdvancedCUDOptimizer:
    """
    Implements advanced CUD optimization using quantitative finance methods.
    """

    def __init__(self, risk_free_rate: float = 0.03):
        """Initializes the optimizer with a risk-free rate."""
        self.risk_free_rate = risk_free_rate
        self.volatility_estimates: Dict[str, float] = {}

    # pylint: disable=too-many-locals
    def calculate_optimal_portfolio(
        self,
        machine_returns: Dict[str, float],
        historical_usage: pd.DataFrame
    ) -> Dict[str, Any]:
        """Applies Modern Portfolio Theory to CUD allocation."""
        returns: Dict[str, float] = {}
        for machine_type in machine_returns:
            if machine_type in historical_usage.columns:
                series = historical_usage[machine_type]
                log_returns = np.log(series / series.shift(1)).dropna()
                returns[machine_type] = log_returns.mean() * 252
                self.volatility_estimates[machine_type] = (
                    log_returns.std() * np.sqrt(252)
                )

        n_assets = len(returns)
        if n_assets == 0:
            return {'optimal_allocation': {}}

        cov_matrix = np.eye(n_assets) * 0.1

        def neg_sharpe(weights, exp_returns, cov, rf_rate):
            p_return = np.sum(exp_returns * weights)
            p_std = np.sqrt(np.dot(weights.T, np.dot(cov, weights)))
            return -(p_return - rf_rate) / p_std if p_std > 0 else -np.inf

        constraints = {'type': 'eq', 'fun': lambda x: np.sum(x) - 1}
        bounds = tuple((0, 1) for _ in range(n_assets))
        initial_guess = np.array([1/n_assets] * n_assets)

        result = optimize.minimize(
            neg_sharpe, initial_guess,
            args=(np.array(list(returns.values())), cov_matrix, self.risk_free_rate),
            method='SLSQP', bounds=bounds, constraints=constraints)

        optimal_weights = dict(zip(returns.keys(), result.x))
        portfolio_return = np.sum(result.x * np.array(list(returns.values())))

        return {
            'optimal_allocation': optimal_weights,
            'expected_return': portfolio_return,
            'sharpe_ratio': -result.fun if result.fun != np.inf else 0,
            'portfolio_volatility': np.sqrt(result.fun) if result.fun >= 0 else 0,
            'diversification_ratio': 1 / np.sum(result.x ** 2)
        }

    def calculate_var_cvar(
        self,
        monthly_costs: np.ndarray,
        confidence_level: float = 0.95,
        time_horizon: int = 12
    ) -> Dict[str, Any]:
        """Calculates Value at Risk and Conditional Value at Risk."""
        mu, sigma = stats.norm.fit(monthly_costs)
        n_simulations = 10000
        simulated_costs = np.random.normal(
            mu, sigma, (n_simulations, time_horizon)
        )
        total_costs = np.sum(simulated_costs, axis=1)
        var_threshold = np.percentile(
            total_costs, (1 - confidence_level) * 100
        )
        cvar = np.mean(total_costs[total_costs >= var_threshold])

        return {
            'var_95': var_threshold,
            'cvar_95': cvar,
            'expected_cost': np.mean(total_costs),
            'cost_volatility': np.std(total_costs),
            'worst_case_scenario': np.max(total_costs),
            'best_case_scenario': np.min(total_costs),
            'probability_exceeding_budget': lambda budget: np.mean(total_costs > budget)
        }

<<<<<<< HEAD
    # pylint: disable=too-many-arguments
    def black_scholes_cud_valuation(
        self,
        spot_price: float,
        strike_price: float,
        time_to_maturity: float,
        volatility: float,
        discount_rate: float
    ) -> Dict[str, Any]:
        """Applies Black-Scholes model to value a CUD as a call option."""
        d1 = (np.log(spot_price / strike_price) +
              (discount_rate + 0.5 * volatility**2) * time_to_maturity) / \
=======
    def black_scholes_cud_valuation(self,
                                    spot_price: float,
                                    strike_price: float,
                                    time_to_maturity: float,
                                    volatility: float,
                                    discount_rate: float) -> Dict:
        """
        Apply Black-Scholes model to value CUD as a financial option
        CUD can be viewed as a call option on compute resources
        """
        d1 = (np.log(spot_price/strike_price) +
              (discount_rate + 0.5*volatility**2)*time_to_maturity) / \
>>>>>>> ab9f045a
             (volatility * np.sqrt(time_to_maturity))
        d2 = d1 - volatility * np.sqrt(time_to_maturity)

        call_value = (spot_price * norm.cdf(d1) -
<<<<<<< HEAD
                      strike_price * np.exp(-discount_rate * time_to_maturity) *
                      norm.cdf(d2))
=======
                     strike_price * np.exp(-discount_rate * time_to_maturity) * norm.cdf(d2))
>>>>>>> ab9f045a

        delta = norm.cdf(d1)
        gamma = norm.pdf(d1) / (spot_price * volatility * np.sqrt(time_to_maturity))
        theta = (-(spot_price * norm.pdf(d1) * volatility) / (2 * np.sqrt(time_to_maturity)) -
                discount_rate * strike_price * np.exp(-discount_rate * time_to_maturity) * norm.cdf(d2))
        vega = spot_price * norm.pdf(d1) * np.sqrt(time_to_maturity)
        rho = strike_price * time_to_maturity * np.exp(-self.risk_free_rate * time_to_maturity) * norm.cdf(d2)

        return {
            'option_value': call_value,
            'intrinsic_value': max(spot_price - strike_price, 0),
            'time_value': call_value - max(spot_price - strike_price, 0),
            'greeks': {
                'delta': delta, 'gamma': gamma, 'theta': theta,
                'vega': vega, 'rho': rho
            },
            'break_even_utilization': strike_price / spot_price,
            'implied_volatility_target': volatility
        }

    def monte_carlo_simulation(
        self,
        initial_cost: float,
        drift: float,
        volatility: float,
        time_periods: int = 36,
        n_simulations: int = 10000
    ) -> Dict[str, Any]:
        """Runs a Monte Carlo simulation for cloud cost projections."""
        dt = 1/12
        random_shocks = np.random.normal(0, 1, (n_simulations, time_periods))
        price_paths = np.zeros((n_simulations, time_periods + 1))
        price_paths[:, 0] = initial_cost

        for t in range(1, time_periods + 1):
            price_paths[:, t] = price_paths[:, t-1] * np.exp(
                (drift - 0.5 * volatility**2) * dt +
                volatility * np.sqrt(dt) * random_shocks[:, t-1]
            )

        final_costs = price_paths[:, -1]
        return {
            'expected_final_cost': np.mean(final_costs),
            'median_final_cost': np.median(final_costs),
            'cost_std_dev': np.std(final_costs),
            'percentile_5': np.percentile(final_costs, 5),
            'percentile_95': np.percentile(final_costs, 95),
            'probability_cost_doubles': np.mean(final_costs > 2 * initial_cost),
            'max_drawdown': np.min(np.min(price_paths, axis=1) / initial_cost - 1),
            'paths_summary': {
                'mean_path': np.mean(price_paths, axis=0),
                'upper_bound': np.percentile(price_paths, 95, axis=0),
                'lower_bound': np.percentile(price_paths, 5, axis=0)
            }
        }

    def calculate_financial_metrics(
        self,
        initial_investment: float,
        cash_flows: List[float],
        discount_rate: Optional[float] = None
    ) -> FinancialMetrics:
        """Calculates comprehensive financial metrics for a CUD investment."""
        if discount_rate is None:
            discount_rate = self.risk_free_rate

        npv = npf.npv(discount_rate, [-initial_investment] + cash_flows)
        try:
            irr = npf.irr([-initial_investment] + cash_flows)
<<<<<<< HEAD
        except Exception:  # pylint: disable=broad-exception-caught
            irr = 0.0
=======
        except Exception:  # Catching generic exception for robustness
            irr = 0
>>>>>>> ab9f045a

        cumulative_cf = np.cumsum([-initial_investment] + cash_flows)
        payback_idx = np.where(cumulative_cf > 0)[0]
        payback_period = payback_idx[0] + 1 if payback_idx.size > 0 else float('inf')

        total_return = sum(cash_flows)
        roi = (total_return - initial_investment) / initial_investment if initial_investment else 0

        break_even = initial_investment / np.mean(cash_flows) if np.mean(cash_flows) > 0 else float('inf')

        returns = np.array(cash_flows) / initial_investment if initial_investment else np.array([0])
        risk_adjusted = (np.mean(returns) - discount_rate) / (np.std(returns) + 1e-10)

        return FinancialMetrics(
            npv=npv, irr=irr, payback_period=payback_period, roi=roi,
            break_even_point=break_even, risk_adjusted_return=risk_adjusted
        )


# pylint: disable=too-few-public-methods
class CloudEconomicsModeler:
    """Models cloud economics with elasticity and demand forecasting."""

    def calculate_price_elasticity(
        self, price_history: pd.Series, demand_history: pd.Series
    ) -> float:
        """Calculates price elasticity of demand for cloud resources."""
        log_price = np.log(price_history)
        log_demand = np.log(demand_history)
        coef = np.polyfit(log_price, log_demand, 1)[0]
        return coef

    def forecast_demand(
        self,
        historical_usage: pd.Series,
        periods: int = 12,
        method: str = 'holt_winters'
    ) -> Dict[str, Any]:
        """Forecasts demand using time series analysis."""
        forecast, lower_bound, upper_bound = None, None, None

        if method == 'holt_winters' and len(historical_usage) >= 24:
            model = ExponentialSmoothing(
                historical_usage, seasonal_periods=12, trend='add',
                seasonal='add', initialization_method="estimated")
            fit = model.fit()
            forecast = fit.forecast(periods)
            residuals = historical_usage - fit.fittedvalues
            std_error = np.std(residuals)
            lower_bound = forecast - 1.96 * std_error
            upper_bound = forecast + 1.96 * std_error

        return {
            'forecast': forecast,
            'lower_95': lower_bound,
            'upper_95': upper_bound,
        }

    def calculate_optimal_commitment_ladder(self,
                                           forecast: Dict,
                                           risk_tolerance: float = 0.5) -> Dict:
        """Designs an optimal CUD commitment ladder strategy."""
        if 'forecast' not in forecast or forecast['forecast'] is None:
            return {}  # Cannot proceed without a forecast

        base_demand = forecast['forecast'].mean()

        if 'lower_95' in forecast and forecast['lower_95'] is not None:
            high_confidence_level = forecast['lower_95'].mean()
        else:
            std_dev = forecast['forecast'].std()
            high_confidence_level = base_demand - 1.96 * std_dev

        if risk_tolerance < 0.3:  # Conservative
            ladder = {
                '3_year_commitment': high_confidence_level * 0.5,
                '1_year_commitment': high_confidence_level * 0.3,
                'flex_commitment': high_confidence_level * 0.2,
                'on_demand_buffer': base_demand - high_confidence_level
            }
        elif risk_tolerance < 0.7:  # Moderate
            ladder = {
                '3_year_commitment': high_confidence_level * 0.6,
                '1_year_commitment': high_confidence_level * 0.25,
                'flex_commitment': high_confidence_level * 0.15,
                'on_demand_buffer': base_demand - high_confidence_level
            }
        else:  # Aggressive
            ladder = {
                '3_year_commitment': base_demand * 0.7,
                '1_year_commitment': base_demand * 0.2,
                'flex_commitment': base_demand * 0.1,
                'on_demand_buffer': base_demand * 0.1
            }

        total_savings = (ladder.get('3_year_commitment', 0) * 0.55 +
                         ladder.get('1_year_commitment', 0) * 0.37 +
                         ladder.get('flex_commitment', 0) * 0.28)

        return {
            'ladder_strategy': ladder,
            'expected_monthly_savings': total_savings
        }


# pylint: disable=too-few-public-methods
class QuantitativeRiskAnalyzer:
    """Performs sophisticated risk analysis using quantitative methods."""

    def calculate_commitment_risk_score(
        self,
        commitment_amount: float,
        historical_usage: pd.Series,
        commitment_period: int
    ) -> Dict[str, Any]:
        """Calculates a comprehensive risk score for a CUD commitment."""
        del commitment_period  # Unused in this risk model version.

<<<<<<< HEAD
=======
    def __init__(self):
        self.risk_metrics = {}

    def calculate_commitment_risk_score(self,
                                       commitment_amount: float,
                                       historical_usage: pd.Series,
                                       commitment_period: int) -> Dict:
        """
        Calculate comprehensive risk score for CUD commitment
        """
        del commitment_period  # Unused in this risk model version
        # Calculate usage statistics
>>>>>>> ab9f045a
        mean_usage = historical_usage.mean()
        std_usage = historical_usage.std()
        cv = std_usage / mean_usage if mean_usage > 0 else float('inf')

        downside_deviations = historical_usage[historical_usage < commitment_amount]
        downside_risk = np.mean(
            (commitment_amount - downside_deviations) / commitment_amount
        ) if not downside_deviations.empty else 0

        prob_underutilization = norm.cdf(
            (commitment_amount - mean_usage) / std_usage
        ) if std_usage > 0 else 0.5

        risk_score = (cv * 20 + downside_risk * 50 + prob_underutilization * 30)

        if risk_score < 30:
            risk_category = "LOW"
        elif risk_score < 60:
            risk_category = "MEDIUM"
        else:
            risk_category = "HIGH"

        return {
            'risk_score': min(risk_score, 100),
            'risk_category': risk_category,
            'metrics': {
                'coefficient_of_variation': cv,
                'downside_risk': downside_risk,
                'underutilization_probability': prob_underutilization,
            }
        }

    def stress_test_scenarios(
        self, base_cost: float, commitment_level: float
    ) -> Dict[str, Any]:
        """Runs stress test scenarios for risk assessment."""
        scenarios = {
            'baseline': {'usage_change': 0, 'cost_impact': 0},
            'mild_recession': {'usage_change': -0.20},
            'severe_recession': {'usage_change': -0.40},
            'rapid_growth': {'usage_change': 0.50},
            'technology_shift': {'usage_change': -0.30}
        }
        for name, scenario in scenarios.items():
            if name == 'baseline':
                continue
            new_cost = base_cost * (1 + scenario['usage_change'])
            underutilization_cost = max(0, commitment_level - new_cost)
            overage_cost = max(0, new_cost - base_cost) * 0.3 # Overage premium
            scenarios[name]['cost_impact'] = underutilization_cost + overage_cost

        weights = {'baseline': 0.4, 'mild_recession': 0.25, 'severe_recession': 0.1,
                  'rapid_growth': 0.15, 'technology_shift': 0.1}

        weighted_impact = sum(scenarios[s]['cost_impact'] * weights[s] for s in scenarios)

        return {
            'scenarios': scenarios,
            'weighted_risk_impact': weighted_impact,
            'worst_case_impact': max(s['cost_impact'] for s in scenarios.values()),
            'risk_adjusted_commitment': commitment_level * (1 - weighted_impact/base_cost) if base_cost > 0 else commitment_level
        }


# pylint: disable=too-many-locals
def enhance_with_advanced_analytics(
    analysis_results: Dict, billing_data: Optional[pd.DataFrame] = None
) -> Dict:
    """Enhances analysis results with advanced quantitative methods."""
    optimizer = AdvancedCUDOptimizer()
    modeler = CloudEconomicsModeler()
    risk_analyzer = QuantitativeRiskAnalyzer()

    spend_dist = analysis_results.get('machine_spend_distribution', {})
    total_spend = sum(spend_dist.values())

    if billing_data is None or billing_data.empty:
        np.random.seed(42)
        std_dev = total_spend * 0.1 if total_spend > 0 else 1
        historical_usage = pd.Series(np.random.normal(total_spend, std_dev, 36))
    else:
        historical_usage = billing_data.groupby(pd.Grouper(freq='M'))['Cost'].sum()

    portfolio = optimizer.calculate_optimal_portfolio(
        spend_dist,
        pd.DataFrame({k: [v] * 12 for k, v in spend_dist.items()})
    ) if len(spend_dist) > 1 else {'optimal_allocation': {}, 'sharpe_ratio': 0}

    var_cvar = optimizer.calculate_var_cvar(historical_usage.values)
    monte_carlo = optimizer.monte_carlo_simulation(initial_cost=total_spend, drift=0.05, volatility=0.2)
    forecast = modeler.forecast_demand(historical_usage)
    commitment_ladder = modeler.calculate_optimal_commitment_ladder(forecast) if forecast.get('forecast') is not None else {}
    bs_valuation = optimizer.black_scholes_cud_valuation(
        spot_price=total_spend, strike_price=total_spend * 0.7,
        time_to_maturity=3, volatility=0.2, discount_rate=0.03)

    cash_flows = [analysis_results['total_savings_summary']['optimal_mix']] * 36
    financial_metrics = optimizer.calculate_financial_metrics(
        initial_investment=total_spend * 0.7,
        cash_flows=cash_flows
    )

    risk_score = risk_analyzer.calculate_commitment_risk_score(
        commitment_amount=total_spend * 0.7,
        historical_usage=historical_usage,
        commitment_period=36
    )
    stress_test = risk_analyzer.stress_test_scenarios(
        base_cost=total_spend, commitment_level=total_spend * 0.7
    )

    enhanced_analysis = analysis_results.copy()
    enhanced_analysis['advanced_analytics'] = {
        'portfolio_optimization': portfolio,
        'risk_metrics': {**var_cvar, **risk_score},
        'monte_carlo_projection': monte_carlo,
        'commitment_ladder': commitment_ladder,
        'financial_metrics': financial_metrics.__dict__,
        'option_valuation': bs_valuation,
        'stress_test_results': stress_test,
    }
    return enhanced_analysis<|MERGE_RESOLUTION|>--- conflicted
+++ resolved
@@ -7,31 +7,21 @@
 """
 # pylint: disable=too-many-lines
 
-<<<<<<< HEAD
 import logging
 import warnings
 from dataclasses import dataclass
 from enum import Enum
 from typing import Any, Dict, List, Optional
-=======
-import warnings
-from dataclasses import dataclass
-from enum import Enum
-from typing import Dict, List, Optional
->>>>>>> ab9f045a
 
 import numpy as np
 import numpy_financial as npf
 import pandas as pd
 from scipy import optimize, stats
 from scipy.stats import norm
-<<<<<<< HEAD
 from statsmodels.tsa.holtwinters import ExponentialSmoothing
 
 warnings.filterwarnings('ignore', category=RuntimeWarning)
 logger = logging.getLogger(__name__)
-=======
->>>>>>> ab9f045a
 
 
 class RiskModel(Enum):
@@ -139,7 +129,6 @@
             'probability_exceeding_budget': lambda budget: np.mean(total_costs > budget)
         }
 
-<<<<<<< HEAD
     # pylint: disable=too-many-arguments
     def black_scholes_cud_valuation(
         self,
@@ -152,35 +141,17 @@
         """Applies Black-Scholes model to value a CUD as a call option."""
         d1 = (np.log(spot_price / strike_price) +
               (discount_rate + 0.5 * volatility**2) * time_to_maturity) / \
-=======
-    def black_scholes_cud_valuation(self,
-                                    spot_price: float,
-                                    strike_price: float,
-                                    time_to_maturity: float,
-                                    volatility: float,
-                                    discount_rate: float) -> Dict:
-        """
-        Apply Black-Scholes model to value CUD as a financial option
-        CUD can be viewed as a call option on compute resources
-        """
-        d1 = (np.log(spot_price/strike_price) +
-              (discount_rate + 0.5*volatility**2)*time_to_maturity) / \
->>>>>>> ab9f045a
              (volatility * np.sqrt(time_to_maturity))
         d2 = d1 - volatility * np.sqrt(time_to_maturity)
 
         call_value = (spot_price * norm.cdf(d1) -
-<<<<<<< HEAD
                       strike_price * np.exp(-discount_rate * time_to_maturity) *
                       norm.cdf(d2))
-=======
-                     strike_price * np.exp(-discount_rate * time_to_maturity) * norm.cdf(d2))
->>>>>>> ab9f045a
 
         delta = norm.cdf(d1)
         gamma = norm.pdf(d1) / (spot_price * volatility * np.sqrt(time_to_maturity))
         theta = (-(spot_price * norm.pdf(d1) * volatility) / (2 * np.sqrt(time_to_maturity)) -
-                discount_rate * strike_price * np.exp(-discount_rate * time_to_maturity) * norm.cdf(d2))
+                 discount_rate * strike_price * np.exp(-discount_rate * time_to_maturity) * norm.cdf(d2))
         vega = spot_price * norm.pdf(d1) * np.sqrt(time_to_maturity)
         rho = strike_price * time_to_maturity * np.exp(-self.risk_free_rate * time_to_maturity) * norm.cdf(d2)
 
@@ -245,13 +216,8 @@
         npv = npf.npv(discount_rate, [-initial_investment] + cash_flows)
         try:
             irr = npf.irr([-initial_investment] + cash_flows)
-<<<<<<< HEAD
         except Exception:  # pylint: disable=broad-exception-caught
             irr = 0.0
-=======
-        except Exception:  # Catching generic exception for robustness
-            irr = 0
->>>>>>> ab9f045a
 
         cumulative_cf = np.cumsum([-initial_investment] + cash_flows)
         payback_idx = np.where(cumulative_cf > 0)[0]
@@ -311,8 +277,8 @@
         }
 
     def calculate_optimal_commitment_ladder(self,
-                                           forecast: Dict,
-                                           risk_tolerance: float = 0.5) -> Dict:
+                                            forecast: Dict,
+                                            risk_tolerance: float = 0.5) -> Dict:
         """Designs an optimal CUD commitment ladder strategy."""
         if 'forecast' not in forecast or forecast['forecast'] is None:
             return {}  # Cannot proceed without a forecast
@@ -370,21 +336,6 @@
         """Calculates a comprehensive risk score for a CUD commitment."""
         del commitment_period  # Unused in this risk model version.
 
-<<<<<<< HEAD
-=======
-    def __init__(self):
-        self.risk_metrics = {}
-
-    def calculate_commitment_risk_score(self,
-                                       commitment_amount: float,
-                                       historical_usage: pd.Series,
-                                       commitment_period: int) -> Dict:
-        """
-        Calculate comprehensive risk score for CUD commitment
-        """
-        del commitment_period  # Unused in this risk model version
-        # Calculate usage statistics
->>>>>>> ab9f045a
         mean_usage = historical_usage.mean()
         std_usage = historical_usage.std()
         cv = std_usage / mean_usage if mean_usage > 0 else float('inf')
@@ -437,7 +388,7 @@
             scenarios[name]['cost_impact'] = underutilization_cost + overage_cost
 
         weights = {'baseline': 0.4, 'mild_recession': 0.25, 'severe_recession': 0.1,
-                  'rapid_growth': 0.15, 'technology_shift': 0.1}
+                   'rapid_growth': 0.15, 'technology_shift': 0.1}
 
         weighted_impact = sum(scenarios[s]['cost_impact'] * weights[s] for s in scenarios)
 
